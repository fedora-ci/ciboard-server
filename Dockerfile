# Based on https://github.com/sclorg/s2i-nodejs-container
FROM quay.io/sclorg/nodejs-18-c8s

# Additional packages to install before the build.
ARG ADDPKGS=
# npm mirror to use to install dependencies.
ARG NPMLOCATION=open

USER root
RUN dnf install --assumeyes krb5-workstation postgresql $ADDPKGS && \
<<<<<<< HEAD
    dnf clean all --assumeyes

# OSCI-4966
COPY linux-krb5.conf /etc/
=======
    dnf clean all --assumeyes && \
    # OSCI-2964 \
    sed --in-place -e '/dns_canonicalize_hostname/d;/^\[libdefaults\]/a\ \ dns_canonicalize_hostname = fallback' /etc/krb5.conf && \
    sed -i -e '/default_ccache_name/d' -e '/^\[libdefaults/a\ \ default_ccache_name = FILE:/tmp/krb5cc_%{uid}' /etc/krb5.conf 
>>>>>>> 242b11b9

COPY rhcachain.crt ./
RUN trust anchor --store "$HOME/rhcachain.crt"

COPY assets/ $HOME/assets/
COPY src/ $HOME/src/
COPY package.json package-lock.json env.sh tsconfig.json $HOME/
COPY .npmrcs/$NPMLOCATION .npmrc
RUN chmod a+w "$HOME/package-lock.json"

# USER doesn't impact on COPY
USER 1001

WORKDIR $HOME
RUN echo "Using npm location: $NPMLOCATION" && \
    npm install && \
    npm run build && \
    # cache folder contains root-owned files, due to a bug in npm, \
    # previous versions of npm which has since been addressed. \
    chown -R 1001:0 "$HOME/.npm"

# Provide defaults for an executing container
# Later, helm-chart will set 'NPM_RUN' variable to 'start:server'
CMD ["/bin/sh", "-c", "--", "$STI_SCRIPTS_PATH/run"]

# Local debug
#
# Build with:
# buildah bud --build-arg 'NPMLOCATION=work' --no-cache=true -t ciboard-server:local .
#
# Inspect image with:
# podman run -ti  --user 0:0  --rm --entrypoint sh localhost/ciboard-server:local<|MERGE_RESOLUTION|>--- conflicted
+++ resolved
@@ -7,18 +7,13 @@
 ARG NPMLOCATION=open
 
 USER root
+
 RUN dnf install --assumeyes krb5-workstation postgresql $ADDPKGS && \
-<<<<<<< HEAD
     dnf clean all --assumeyes
 
 # OSCI-4966
 COPY linux-krb5.conf /etc/
-=======
-    dnf clean all --assumeyes && \
-    # OSCI-2964 \
-    sed --in-place -e '/dns_canonicalize_hostname/d;/^\[libdefaults\]/a\ \ dns_canonicalize_hostname = fallback' /etc/krb5.conf && \
-    sed -i -e '/default_ccache_name/d' -e '/^\[libdefaults/a\ \ default_ccache_name = FILE:/tmp/krb5cc_%{uid}' /etc/krb5.conf 
->>>>>>> 242b11b9
+RUN sed -i -e '/default_ccache_name/d' -e '/^\[libdefaults/a\ \ default_ccache_name = FILE:/tmp/krb5cc_%{uid}' /etc/krb5.conf 
 
 COPY rhcachain.crt ./
 RUN trust anchor --store "$HOME/rhcachain.crt"
